<?php

/**
 * -------------------------------------------
 * Fleetbase Core API Configuration
 * -------------------------------------------
 */
return [
    'api' => [
        'version' => '1.0.0',
        'routing' => [
<<<<<<< HEAD
            'prefix' => env('API_PREFIX'),
            'internal_prefix' => env('INTERNAL_API_PREFIX', 'int')
=======
            'prefix' => null,
            'internal_prefix' => 'int'
>>>>>>> 18af68e5
        ]
    ],
    'services' => [
        'ipinfo' => [
            'api_key' => env('IPINFO_API_KEY')
        ]
    ]
];<|MERGE_RESOLUTION|>--- conflicted
+++ resolved
@@ -9,13 +9,8 @@
     'api' => [
         'version' => '1.0.0',
         'routing' => [
-<<<<<<< HEAD
             'prefix' => env('API_PREFIX'),
             'internal_prefix' => env('INTERNAL_API_PREFIX', 'int')
-=======
-            'prefix' => null,
-            'internal_prefix' => 'int'
->>>>>>> 18af68e5
         ]
     ],
     'services' => [
