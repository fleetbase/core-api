<?php

namespace Fleetbase\Support;

use Illuminate\Database\Eloquent\Model;
use Illuminate\Http\Request;
use Illuminate\Support\Facades\Cache;
use Illuminate\Support\Facades\Log;

/**
 * API Model Cache Manager.
 *
 * Provides centralized caching functionality for API models with:
 * - Query result caching
 * - Model instance caching
 * - Relationship caching
 * - Automatic cache invalidation
 * - Multi-tenancy support
 * - Cache tagging for efficient bulk invalidation
 */
class ApiModelCache
{
    /**
     * Cache TTL in seconds (default: 1 hour).
     */
    public const DEFAULT_TTL = 3600;

    /**
     * Cache status for current request.
     */
    protected static $cacheStatus;

    /**
     * Cache key for current request.
     */
    protected static $cacheKey;

    /**
     * Cache TTL for list queries (default: 5 minutes).
     */
    public const LIST_TTL = 300;

    /**
     * Cache TTL for single model instances (default: 1 hour).
     */
    public const MODEL_TTL = 3600;

    /**
     * Cache TTL for relationships (default: 30 minutes).
     */
    public const RELATIONSHIP_TTL = 1800;

    /**
     * Generate a cache key for a query.
     */
    public static function generateQueryCacheKey(Model $model, Request $request, array $additionalParams = []): string
    {
        $table       = $model->getTable();
        $companyUuid = static::getCompanyUuid($request);

        // Get all relevant query parameters
        $params = [
            'limit'   => $request->input('limit'),
            'offset'  => $request->input('offset'),
            'page'    => $request->input('page'),
            'sort'    => $request->input('sort'),
            'order'   => $request->input('order'),
            'query'   => $request->input('query'),
            'search'  => $request->input('search'),
            'filter'  => $request->input('filter'),
            'with'    => $request->input('with'),
            'expand'  => $request->input('expand'),
            'columns' => $request->input('columns'),
        ];

        // Merge additional parameters
        $params = array_merge($params, $additionalParams);

        // Remove null values and sort for consistent keys
        $params = array_filter($params, fn ($value) => $value !== null);
        ksort($params);

        // Generate hash of parameters
        $paramsHash = md5(json_encode($params));

        // Include company UUID for multi-tenancy
        $companyPart = $companyUuid ? "company_{$companyUuid}" : 'no_company';

        // Get query version for this table/company
        // This ensures cache keys change after invalidation
        $versionKey = "api_query_version:{$table}:{$companyUuid}";
        $version    = Cache::get($versionKey, 1);  // Default to version 1

        // Add Redis hash tag {api_query} for Redis Cluster shard routing
        // Include version to ensure cache keys change after writes
        return "{api_query}:{$table}:{$companyPart}:v{$version}:{$paramsHash}";
    }

    /**
     * Generate a cache key for a single model instance.
     *
     * @param string|int $id
     */
    public static function generateModelCacheKey(Model $model, $id, array $with = []): string
    {
        $table    = $model->getTable();
        $withHash = !empty($with) ? ':' . md5(json_encode($with)) : '';

        // Add Redis hash tag {api_model} for Redis Cluster shard routing
        return "{api_model}:{$table}:{$id}{$withHash}";
    }

    /**
     * Generate a cache key for a relationship.
     */
    public static function generateRelationshipCacheKey(Model $model, string $relationshipName): string
    {
        $table = $model->getTable();
        $id    = $model->getKey();

        // Add Redis hash tag {api_relation} for Redis Cluster shard routing
        return "{api_relation}:{$table}:{$id}:{$relationshipName}";
    }

    /**
     * Generate cache tags for a model.
     */
    public static function generateCacheTags(Model $model, ?string $companyUuid = null, bool $includeQueryTag = false): array
    {
        $table = $model->getTable();

        $tags = [
            'api_cache',
            "api_model:{$table}",
        ];

        // Add query-specific tag for collection/list caches
        // This allows query caches to be invalidated separately from model caches
        if ($includeQueryTag) {
            $tags[] = "api_query:{$table}";
        }

        if ($companyUuid) {
            $tags[] = "company:{$companyUuid}";
        }

        return $tags;
    }

    /**
     * Cache a query result.
     */
    public static function cacheQueryResult(Model $model, Request $request, \Closure $callback, array $additionalParams = [], ?int $ttl = null)
    {
        // Check if caching is enabled
        if (!static::isCachingEnabled()) {
            return $callback();
        }

        $cacheKey    = static::generateQueryCacheKey($model, $request, $additionalParams);
        $companyUuid = static::getCompanyUuid($request);
        $tags        = static::generateCacheTags($model, $companyUuid, true);  // Include query tag
        $ttl         = $ttl ?? static::LIST_TTL;

        // FIX #3: Guard against read-after-invalidate in same request
        // After invalidation, resetCacheStatus() sets $cacheStatus to null
        // But we need a way to detect if invalidation happened in this request
        // For now, we'll rely on tag flush working correctly

        try {
            // Use atomic lock to prevent cache stampede
            // When cache expires and 250 VUs hit simultaneously, only one rebuilds cache
            // Others wait for the lock, then get the newly cached value
            $lockKey = "lock:{$cacheKey}";
            $lockTimeout = 10; // Wait up to 10 seconds for lock
            
            // Try to get the lock
            $lock = Cache::lock($lockKey, $lockTimeout);
            
            // FIX #2: Remove Cache::has() check - it primes Laravel's request-level cache
            // and causes false HITs. Always use remember() and check if callback runs.
            $callbackRan = false;
<<<<<<< HEAD

            $result = Cache::tags($tags)->remember($cacheKey, $ttl, function () use ($callback, $cacheKey, &$callbackRan) {
                $callbackRan = true;

                static::$cacheStatus = 'MISS';
                static::$cacheKey    = $cacheKey;

                return $callback();
            });

=======
            
            // If we can't get the lock, wait and retry
            // This prevents 250 concurrent cache rebuilds
            $result = $lock->get(function () use ($tags, $cacheKey, $ttl, $callback, &$callbackRan) {
                // Inside the lock, check if cache was built by another process
                return Cache::tags($tags)->remember($cacheKey, $ttl, function () use ($callback, $cacheKey, &$callbackRan) {
                    $callbackRan = true;
                    Log::debug("Cache MISS for query (rebuilding)", ['key' => $cacheKey]);
                    static::$cacheStatus = 'MISS';
                    static::$cacheKey = $cacheKey;
                    return $callback();
                });
            });
            
            // If lock->get() returns null, it means we couldn't get the lock in time
            // Fall back to reading cache without lock (might be stale, but better than nothing)
            if ($result === null) {
                Log::warning("Cache lock timeout, reading without lock", ['key' => $cacheKey]);
                $result = Cache::tags($tags)->remember($cacheKey, $ttl, $callback);
            }
            
>>>>>>> 483803c0
            if (!$callbackRan) {
                static::$cacheStatus = 'HIT';
                static::$cacheKey    = $cacheKey;
            }

            return $result;
        } catch (\Exception $e) {
            Log::warning('Cache error, falling back to direct query', [
                'key'   => $cacheKey,
                'error' => $e->getMessage(),
            ]);

            return $callback();
        }
    }

    /**
     * Cache a model instance.
     *
     * @param string|int $id
     */
    public static function cacheModel(Model $model, $id, \Closure $callback, array $with = [], ?int $ttl = null)
    {
        if (!static::isCachingEnabled()) {
            return $callback();
        }

        $cacheKey = static::generateModelCacheKey($model, $id, $with);
        $tags     = static::generateCacheTags($model);
        $ttl      = $ttl ?? static::MODEL_TTL;

        try {
            $isCached = Cache::tags($tags)->has($cacheKey);

            $result = Cache::tags($tags)->remember($cacheKey, $ttl, function () use ($callback, $cacheKey) {
                static::$cacheStatus = 'MISS';
                static::$cacheKey    = $cacheKey;

                return $callback();
            });

            if ($isCached) {
                static::$cacheStatus = 'HIT';
                static::$cacheKey    = $cacheKey;
            }

            return $result;
        } catch (\Exception $e) {
            Log::warning('Cache error, falling back to direct query', [
                'key'   => $cacheKey,
                'error' => $e->getMessage(),
            ]);
            static::$cacheStatus = 'ERROR';
            static::$cacheKey    = $cacheKey;

            return $callback();
        }
    }

    /**
     * Cache a relationship result.
     */
    public static function cacheRelationship(Model $model, string $relationshipName, \Closure $callback, ?int $ttl = null)
    {
        if (!static::isCachingEnabled()) {
            return $callback();
        }

        $cacheKey = static::generateRelationshipCacheKey($model, $relationshipName);
        $tags     = static::generateCacheTags($model);
        $ttl      = $ttl ?? static::RELATIONSHIP_TTL;

        try {
            $isCached = Cache::tags($tags)->has($cacheKey);

            $result = Cache::tags($tags)->remember($cacheKey, $ttl, function () use ($callback, $cacheKey) {
                static::$cacheStatus = 'MISS';
                static::$cacheKey    = $cacheKey;

                return $callback();
            });

            if ($isCached) {
                static::$cacheStatus = 'HIT';
                static::$cacheKey    = $cacheKey;
            }

            return $result;
        } catch (\Exception $e) {
            Log::warning('Cache error, falling back to direct query', [
                'key'   => $cacheKey,
                'error' => $e->getMessage(),
            ]);
            static::$cacheStatus = 'ERROR';
            static::$cacheKey    = $cacheKey;

            return $callback();
        }
    }

    /**
     * Invalidate all caches for a model.
     */
    public static function invalidateModelCache(Model $model, ?string $companyUuid = null): void
    {
        if (!static::isCachingEnabled()) {
            return;
        }

        // FIX #1: Reset request-level cache state
        // This prevents Laravel from serving stale data from request memory
        // after invalidation within the same request lifecycle
        static::resetCacheStatus();

        // FIX #4: Increment query version counter
        // This ensures the cache key changes after invalidation
        $table      = $model->getTable();
        $versionKey = "api_query_version:{$table}:{$companyUuid}";
        Cache::increment($versionKey);

        // Generate tags for BOTH model and query caches
        // Model caches: single-record lookups
        // Query caches: collection/list endpoints
        $modelTags = static::generateCacheTags($model, $companyUuid, false);
        $queryTags = static::generateCacheTags($model, $companyUuid, true);

        try {
            // Flush model-level caches (single records, relationships)
            Cache::tags($modelTags)->flush();

            // Flush query-level caches (collections, lists)
            // This is CRITICAL - query caches must be explicitly flushed
            Cache::tags($queryTags)->flush();
        } catch (\Exception $e) {
            Log::error('Failed to invalidate cache', [
                'model' => get_class($model),
                'error' => $e->getMessage(),
                'trace' => $e->getTraceAsString(),
            ]);
        }
    }

    /**
     * Invalidate cache for a specific query.
     */
    public static function invalidateQueryCache(Model $model, Request $request, array $additionalParams = []): void
    {
        if (!static::isCachingEnabled()) {
            return;
        }

        $cacheKey    = static::generateQueryCacheKey($model, $request, $additionalParams);
        $companyUuid = static::getCompanyUuid($request);
        $tags        = static::generateCacheTags($model, $companyUuid, true);  // Include query tag

        try {
            Cache::tags($tags)->forget($cacheKey);
        } catch (\Exception $e) {
            Log::error('Failed to invalidate query cache', [
                'key'   => $cacheKey,
                'error' => $e->getMessage(),
            ]);
        }
    }

    /**
     * Invalidate all caches for a company.
     */
    public static function invalidateCompanyCache(string $companyUuid): void
    {
        if (!static::isCachingEnabled()) {
            return;
        }

        try {
            Cache::tags(["company:{$companyUuid}"])->flush();
        } catch (\Exception $e) {
            Log::error('Failed to invalidate company cache', [
                'company_uuid' => $companyUuid,
                'error'        => $e->getMessage(),
            ]);
        }
    }

    // flushRedisCacheByPattern() method removed - not safe for Redis Cluster
    // Cache invalidation is now handled solely through Cache::tags()->flush()

    /**
     * Check if caching is enabled.
     */
    public static function isCachingEnabled(): bool
    {
        return config('api.cache.enabled', true);
    }

    /**
     * Get the cache TTL for query results.
     */
    public static function getQueryTtl(): int
    {
        return config('api.cache.ttl.query', static::LIST_TTL);
    }

    /**
     * Get the cache TTL for model instances.
     */
    public static function getModelTtl(): int
    {
        return config('api.cache.ttl.model', static::MODEL_TTL);
    }

    /**
     * Get the cache TTL for relationships.
     */
    public static function getRelationshipTtl(): int
    {
        return config('api.cache.ttl.relationship', static::RELATIONSHIP_TTL);
    }

    /**
     * Extract company UUID from request.
     */
    protected static function getCompanyUuid(Request $request): ?string
    {
        // Try to get from session
        if ($request->session()->has('company')) {
            return $request->session()->get('company');
        }

        // Try to get from authenticated user
        $user = $request->user();
        if ($user && method_exists($user, 'company_uuid')) {
            return $user->company_uuid;
        }

        // Try to get from request input
        return $request->input('company_uuid');
    }

    /**
     * Warm up cache for a model.
     */
    public static function warmCache(Model $model, Request $request, \Closure $callback): void
    {
        if (!static::isCachingEnabled()) {
            return;
        }

        try {
            static::cacheQueryResult($model, $request, $callback);
        } catch (\Exception $e) {
            Log::error('Failed to warm up cache', [
                'model' => get_class($model),
                'error' => $e->getMessage(),
            ]);
        }
    }

    /**
     * Get cache statistics.
     */
    public static function getStats(): array
    {
        return [
            'enabled' => static::isCachingEnabled(),
            'driver'  => config('cache.default'),
            'ttl'     => [
                'query'        => static::getQueryTtl(),
                'model'        => static::getModelTtl(),
                'relationship' => static::getRelationshipTtl(),
            ],
        ];
    }

    /**
     * Get cache status for current request.
     *
     * @return string|null 'HIT', 'MISS', 'ERROR', or null
     */
    public static function getCacheStatus(): ?string
    {
        return static::$cacheStatus;
    }

    /**
     * Get cache key for current request.
     */
    public static function getCacheKey(): ?string
    {
        return static::$cacheKey;
    }

    /**
     * Reset cache status (for testing).
     */
    public static function resetCacheStatus(): void
    {
        static::$cacheStatus = null;
        static::$cacheKey    = null;
    }
}<|MERGE_RESOLUTION|>--- conflicted
+++ resolved
@@ -171,49 +171,36 @@
             // Use atomic lock to prevent cache stampede
             // When cache expires and 250 VUs hit simultaneously, only one rebuilds cache
             // Others wait for the lock, then get the newly cached value
-            $lockKey = "lock:{$cacheKey}";
+            $lockKey     = "lock:{$cacheKey}";
             $lockTimeout = 10; // Wait up to 10 seconds for lock
-            
+
             // Try to get the lock
             $lock = Cache::lock($lockKey, $lockTimeout);
-            
+
             // FIX #2: Remove Cache::has() check - it primes Laravel's request-level cache
             // and causes false HITs. Always use remember() and check if callback runs.
             $callbackRan = false;
-<<<<<<< HEAD
-
-            $result = Cache::tags($tags)->remember($cacheKey, $ttl, function () use ($callback, $cacheKey, &$callbackRan) {
-                $callbackRan = true;
-
-                static::$cacheStatus = 'MISS';
-                static::$cacheKey    = $cacheKey;
-
-                return $callback();
-            });
-
-=======
-            
+
             // If we can't get the lock, wait and retry
             // This prevents 250 concurrent cache rebuilds
             $result = $lock->get(function () use ($tags, $cacheKey, $ttl, $callback, &$callbackRan) {
                 // Inside the lock, check if cache was built by another process
                 return Cache::tags($tags)->remember($cacheKey, $ttl, function () use ($callback, $cacheKey, &$callbackRan) {
-                    $callbackRan = true;
-                    Log::debug("Cache MISS for query (rebuilding)", ['key' => $cacheKey]);
+                    $callbackRan         = true;
                     static::$cacheStatus = 'MISS';
-                    static::$cacheKey = $cacheKey;
+                    static::$cacheKey    = $cacheKey;
+
                     return $callback();
                 });
             });
-            
+
             // If lock->get() returns null, it means we couldn't get the lock in time
             // Fall back to reading cache without lock (might be stale, but better than nothing)
             if ($result === null) {
-                Log::warning("Cache lock timeout, reading without lock", ['key' => $cacheKey]);
+                Log::warning('Cache lock timeout, reading without lock', ['key' => $cacheKey]);
                 $result = Cache::tags($tags)->remember($cacheKey, $ttl, $callback);
             }
-            
->>>>>>> 483803c0
+
             if (!$callbackRan) {
                 static::$cacheStatus = 'HIT';
                 static::$cacheKey    = $cacheKey;
